
# import os
# import requests
# from typing import List, Optional, Union, Dict
# from dotenv import load_dotenv
# load_dotenv()

# class NLPCloudClient:
#     def __init__(self, model_name: str, token: Optional[str] = None):
#         """
#         Initialize NLP Cloud client.
        
#         :param model_name: The exact model name from NLP Cloud (e.g., 'paraphrase-multilingual-mpnet-base-v2').
#         :param token: NLP Cloud API token. If not provided, reads from NLPCLOUD_TOKEN env var.
#         """
#         self.model_name = model_name
#         self.token = token or os.getenv("NLPCLOUD_TOKEN")
#         if not self.token:
#             raise ValueError("NLP Cloud API token not provided and not found in environment.")
        
#         self.base_url = f"https://api.nlpcloud.io/v1/{self.model_name}/embeddings"
#         self.headers = {
#             "Authorization": f"Token {self.token}",
#             "Content-Type": "application/json"
#         }

#     def get_embeddings(self, sentences):
#         """
#         Get embeddings for one or more sentences.
        
#         :param sentences: List of sentences (strings).
#         :return: Parsed JSON response or None if error.
#         """
#         if isinstance(sentences, str):
#             sentences = [sentences]  # allow single string
        
#         payload = {"sentences": sentences}
#         response = requests.post(self.base_url, headers=self.headers, json=payload)

#         print("Status code:", response.status_code)
#         print("Raw response:", response.text)

#         try:
#             return response.json()
#         except Exception as e:
#             print("Could not parse JSON:", e)
#             return None

# if __name__ == "__main__":
#     client = NLPCloudClient("paraphrase-multilingual-mpnet-base-v2")

#     result = client.get_embeddings("""This ired in 1843,[74] and subsequently, through a series of wars and treaties, the East India Company, and later, after the post-Sepoy Mutiny (1857–1858), direct rule by Queen Victoria of the British Empire, acquired most of the region.[75] Key conflicts included those against the Baloch Talpur dynasty, resolved by the Battle of Miani (1843) in Sindh,[76] the Anglo-Sikh Wars (1845–1849),[77] and the Anglo–Afghan Wars (1839–1919).[78] By 1893, all modern Pakistan was part of the British Indian Empire, and remained so until independence in 1947.[79]""")

#     if result:
#         print("Parsed JSON:", result)
#     print(len(result['embeddings'][0]))

# import os
# from huggingface_hub import InferenceClient
# from typing import List, Dict, Any
# from dotenv import load_dotenv
# from app.core.config import settings
# load_dotenv()

# class EmbeddingService:
#     """
#     Wrapper around Hugging Face InferenceClient for generating embeddings.
#     """

#     def __init__(
#         self,
#         api_key: str | None = None,
#         provider: str = "nebius",
#         model: str = "Qwen/Qwen3-Embedding-8B",
#     ):
#         """
#         Initialize the embedding service.

#         Args:
#             api_key (str | None): Hugging Face API token. Defaults to environment variable HF_TOKEN.
#             provider (str): Inference provider (default: 'nebius').
#             model (str): Model ID to use for embeddings.
#         """
#         self.api_key = api_key or settings.HF_TOKEN
#         if not self.api_key:
#             raise ValueError("API key not provided. Set HF_TOKEN environment variable or pass it explicitly.")

#         self.model = model
#         self.client = InferenceClient(provider=provider, api_key=self.api_key)

#     def get_embedding(self, text: str) -> dict:
#             """
#             Generate an embedding vector for a given text.

#             Args:
#                 text (str): Input text.

#             Returns:
#                 dict: {"embeddings": [float, ...]}
#             """
#             result = self.client.feature_extraction(text, model=self.model)
#             result = result[0]

#             # Hugging Face returns a nested list [[...]], so flatten it
#             embedding = result[0] if isinstance(result, list) and isinstance(result[0], list) else result

#             return {"embeddings": embedding}


# if __name__ == "__main__":
#     # Example usage
#     service = EmbeddingService()
#     embedding = service.get_embedding("""Today is a sunny day and I will get some ice cream.""")
#     print(f"Embedding length: {len(embedding['embeddings'])}")
#     print(embedding['embeddings'][:10])


import os
from typing import Any, Dict

from dotenv import load_dotenv
from openai import OpenAI

load_dotenv()


class EmbeddingService:
    """
    Wrapper around OpenAI API for generating embeddings.
    """

    def __init__(
        self,
        api_key: str | None = None,
        model: str = "text-embedding-3-small",
    ):
        """
        Initialize the embedding service.

        Args:
            api_key (str | None): OpenAI API key. Defaults to environment variable OPENAI_API_KEY.
            model (str): Model ID to use for embeddings.
        """
        self.api_key = api_key or os.getenv("OPENAI_API_KEY", "test")
        if not self.api_key:
            raise ValueError(
                "API key not provided. Set OPENAI_API_KEY environment variable or pass it explicitly."
            )

        self.model = model
<<<<<<< HEAD
        self.client = OpenAI()
=======
        self.client = OpenAI(api_key=self.api_key)
>>>>>>> 9f063449

    def get_embedding(self, text: str) -> Dict[str, Any]:
        """
        Generate an embedding vector for a given text.

        Args:
            text (str): Input text.

        Returns:
            dict: {"embeddings": [float, ...]}
        """
        response = self.client.embeddings.create(
            input=text,
            model=self.model,
        )
        embedding = response.data[0].embedding
        return {"embeddings": embedding}


if __name__ == "__main__":
    # Example usage
    service = EmbeddingService()
    embedding = service.get_embedding("Today is a sunny day and I will get some ice cream.")
    print(f"Embedding length: {len(embedding['embeddings'])}")
    print(embedding['embeddings'][:10])
<|MERGE_RESOLUTION|>--- conflicted
+++ resolved
@@ -148,11 +148,7 @@
             )
 
         self.model = model
-<<<<<<< HEAD
-        self.client = OpenAI()
-=======
         self.client = OpenAI(api_key=self.api_key)
->>>>>>> 9f063449
 
     def get_embedding(self, text: str) -> Dict[str, Any]:
         """
